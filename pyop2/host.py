# This file is part of PyOP2
#
# PyOP2 is Copyright (c) 2012, Imperial College London and
# others. Please see the AUTHORS file in the main source directory for
# a full list of copyright holders.  All rights reserved.
#
# Redistribution and use in source and binary forms, with or without
# modification, are permitted provided that the following conditions
# are met:
#
#     * Redistributions of source code must retain the above copyright
#       notice, this list of conditions and the following disclaimer.
#     * Redistributions in binary form must reproduce the above copyright
#       notice, this list of conditions and the following disclaimer in the
#       documentation and/or other materials provided with the distribution.
#     * The name of Imperial College London or that of other
#       contributors may not be used to endorse or promote products
#       derived from this software without specific prior written
#       permission.
#
# THIS SOFTWARE IS PROVIDED BY THE COPYRIGHT HOLDERS AND CONTRIBUTERS
# ''AS IS'' AND ANY EXPRESS OR IMPLIED WARRANTIES, INCLUDING, BUT NOT
# LIMITED TO, THE IMPLIED WARRANTIES OF MERCHANTABILITY AND FITNESS
# FOR A PARTICULAR PURPOSE ARE DISCLAIMED. IN NO EVENT SHALL THE
# COPYRIGHT HOLDERS OR CONTRIBUTORS BE LIABLE FOR ANY DIRECT,
# INDIRECT, INCIDENTAL, SPECIAL, EXEMPLARY, OR CONSEQUENTIAL DAMAGES
# (INCLUDING, BUT NOT LIMITED TO, PROCUREMENT OF SUBSTITUTE GOODS OR
# SERVICES; LOSS OF USE, DATA, OR PROFITS; OR BUSINESS INTERRUPTION)
# HOWEVER CAUSED AND ON ANY THEORY OF LIABILITY, WHETHER IN CONTRACT,
# STRICT LIABILITY, OR TORT (INCLUDING NEGLIGENCE OR OTHERWISE)
# ARISING IN ANY WAY OUT OF THE USE OF THIS SOFTWARE, EVEN IF ADVISED
# OF THE POSSIBILITY OF SUCH DAMAGE.

"""Base classes extending those from the :mod:`base` module with functionality
common to backends executing on the host."""

from textwrap import dedent
from copy import deepcopy as dcopy

import base
import compilation
from base import *
# Override base ParLoop with flop-logging version in petsc_base
from petsc_base import ParLoop  # noqa: pass-through
from mpi import collective
from configuration import configuration
from utils import as_tuple

import coffee.plan
from coffee.plan import ASTKernel
# from hpc_profiling import add_iaca_flops

class Kernel(base.Kernel):

    def _ast_to_c(self, ast, opts={}):
        """Transform an Abstract Syntax Tree representing the kernel into a
        string of code (C syntax) suitable to CPU execution."""
        self._original_ast = dcopy(ast)
        ast_handler = ASTKernel(ast, self._include_dirs)
        ast_handler.plan_cpu(self._opts)
        self._applied_blas = ast_handler.blas
        return ast_handler.gencode()

    # def _iaca_ast_to_c(self, ast, opts={}):
    #     """Transform an Abstract Syntax Tree representing the kernel into a
    #     string of code (C syntax) suitable to CPU execution which contains
    #     IACA instrumentation around the main loops."""
    #     if not isinstance(ast, Node):
    #         print "Warning: Cannot add IACA instrumentation to non-AST kernels."
    #         return None
    #     iakify = 1
    #     last = False
    #     iaca_kernels = []
    #     if not opts:
    #         opts = {"simd_isa": 'sse',
    #                 "O0": True,
    #                 "compiler": 'gnu',
    #                 "autotune": False}
    #     while (not last):
    #         iaca_ast, last, nest, loop_count = coffee.utils.insert_iaca(ast, iakify)
    #         if not last:
    #             iakify += 1
    #             # ast_handler = ASTKernel(iaca_ast, self._include_dirs)
    #             # ast_handler.plan_cpu(opts)
    #             # self._applied_blas = ast_handler.blas
    #             # self._applied_ap = ast_handler.ap
    #             # iaca_kernels.append([ast_handler.gencode(), nest, loop_count])
    #             # from IPython import embed; embed()
    #             iaca_kernels.append([iaca_ast.gencode(), nest, loop_count])
    #     return iaca_kernels


class Arg(base.Arg):

    def c_arg_name(self, i=0, j=None):
        name = self.name
        if self._is_indirect and not (self._is_vec_map or self._uses_itspace):
            name = "%s_%d" % (name, self.idx)
        if i is not None:
            # For a mixed ParLoop we can't necessarily assume all arguments are
            # also mixed. If that's not the case we want index 0.
            if not self._is_mat and len(self.data) == 1:
                i = 0
            name += "_%d" % i
        if j is not None:
            name += "_%d" % j
        return name

    def c_vec_name(self):
        return self.c_arg_name() + "_vec"

    def c_map_name(self, i, j):
        return self.c_arg_name() + "_map%d_%d" % (i, j)

    def c_offset_name(self, i, j):
        return self.c_arg_name() + "_off%d_%d" % (i, j)

    def c_wrapper_arg(self):
        if self._is_mat:
            val = "Mat %s_" % self.c_arg_name()
            store_array = ["TODO"]
            load_array = ["TODO"]
            call_args = ["TODO"]
        else:
            val = ', '.join(["%s *%s" % (self.ctype, self.c_arg_name(i))
                             for i in range(len(self.data))])
            store_array = ["storeArray_%(type)s(%(name)s, %(size)s, \"%(filename)s\");" % \
                           {"type": self.ctype,
                            "name": self.c_arg_name(i),
                            "size": str(len(self.data[i].data) * self.data[i].cdim),
                            "filename": self.c_arg_name(i)} for i in range(len(self.data))]
            load_array = ["""
                          int len_%(name)s = %(size)s;
                          %(type)s* %(name)s = loadArray_%(type)s(len_%(name)s, \"%(filename)s\");""" % \
                          {"type": self.ctype,
                           "name": self.c_arg_name(i),
                           "size": str(len(self.data[i].data) * self.data[i].cdim),
                           "filename": self.c_arg_name(i)} for i in range(len(self.data))]
            call_args = [self.c_arg_name(i) for i in range(len(self.data))]
        if self._is_indirect or self._is_mat:
            for i, map in enumerate(as_tuple(self.map, Map)):
                for j, m in enumerate(map):
                    val += ", int *%s" % self.c_map_name(i, j)
                    store_array += ["storeArray_int(%(name)s, %(size)s, \"%(filename)s\");" % \
                                    {"name": self.c_map_name(i, j),
                                     "size": m.arity,
                                     "filename": self.c_map_name(i, j)}]
                    load_array += ["""
                                   int len_%(name)s = %(size)s;
                                   int* %(name)s = loadArray_int(len_%(name)s, \"%(filename)s\");""" % \
                                   {"name": self.c_map_name(i, j),
                                    "size": m.arity,
                                    "filename": self.c_map_name(i, j)}]
                    call_args += [self.c_map_name(i, j)]
        return val, store_array, load_array, call_args

    def c_vec_dec(self, is_facet=False):
        facet_mult = 2 if is_facet else 1
        cdim = self.data.cdim if self._flatten else 1
        return "%(type)s *%(vec_name)s[%(arity)s];\n" % \
            {'type': self.ctype,
             'vec_name': self.c_vec_name(),
             'arity': self.map.arity * cdim * facet_mult}

    def c_wrapper_dec(self):
        val = ""
        if self._is_mixed_mat:
            rows, cols = self.data.sparsity.shape
            for i in range(rows):
                for j in range(cols):
                    val += "Mat %(iname)s; MatNestGetSubMat(%(name)s_, %(i)d, %(j)d, &%(iname)s);\n" \
                        % {'name': self.c_arg_name(),
                           'iname': self.c_arg_name(i, j),
                           'i': i,
                           'j': j}
        elif self._is_mat:
            val += "Mat %(iname)s = %(name)s_;\n" % {'name': self.c_arg_name(),
                                                     'iname': self.c_arg_name(0, 0)}
        return val

    def c_ind_data(self, idx, i, j=0, is_top=False, offset=None):
        return "%(name)s + (%(map_name)s[i * %(arity)s + %(idx)s]%(top)s%(off_mul)s%(off_add)s)* %(dim)s%(off)s" % \
            {'name': self.c_arg_name(i),
             'map_name': self.c_map_name(i, 0),
             'arity': self.map.split[i].arity,
             'idx': idx,
             'top': ' + start_layer' if is_top else '',
             'dim': self.data[i].cdim,
             'off': ' + %d' % j if j else '',
             'off_mul': ' * %d' % offset if is_top and offset is not None else '',
             'off_add': ' + %d' % offset if not is_top and offset is not None else ''}

    def c_ind_data_xtr(self, idx, i, j=0):
        return "%(name)s + (xtr_%(map_name)s[%(idx)s])*%(dim)s%(off)s" % \
            {'name': self.c_arg_name(i),
             'map_name': self.c_map_name(i, 0),
             'idx': idx,
             'dim': 1 if self._flatten else str(self.data[i].cdim),
             'off': ' + %d' % j if j else ''}

    def c_kernel_arg_name(self, i, j):
        return "p_%s" % self.c_arg_name(i, j)

    def c_global_reduction_name(self, count=None):
        return self.c_arg_name()

    def c_local_tensor_name(self, i, j):
        return self.c_kernel_arg_name(i, j)

    def c_kernel_arg(self, count, i=0, j=0, shape=(0,), layers=1):
        if self._is_dat_view and not self._is_direct:
            raise NotImplementedError("Indirect DatView not implemented")
        if self._uses_itspace:
            if self._is_mat:
                if self.data[i, j]._is_vector_field:
                    return self.c_kernel_arg_name(i, j)
                elif self.data[i, j]._is_scalar_field:
                    return "(%(t)s (*)[%(dim)d])&%(name)s" % \
                        {'t': self.ctype,
                         'dim': shape[0],
                         'name': self.c_kernel_arg_name(i, j)}
                else:
                    raise RuntimeError("Don't know how to pass kernel arg %s" % self)
            else:
                if self.data is not None and self.data.dataset._extruded:
                    return self.c_ind_data_xtr("i_%d" % self.idx.index, i)
                elif self._flatten:
                    return "%(name)s + %(map_name)s[i * %(arity)s + i_0 %% %(arity)d] * %(dim)s + (i_0 / %(arity)d)" % \
                        {'name': self.c_arg_name(),
                         'map_name': self.c_map_name(0, i),
                         'arity': self.map.arity,
                         'dim': self.data[i].cdim}
                else:
                    return self.c_ind_data("i_%d" % self.idx.index, i)
        elif self._is_indirect:
            if self._is_vec_map:
                return self.c_vec_name()
            return self.c_ind_data(self.idx, i)
        elif self._is_global_reduction:
            return self.c_global_reduction_name(count)
        elif isinstance(self.data, Global):
            return self.c_arg_name(i)
        else:
            if self._is_dat_view:
                idx = "(%(idx)s + i * %(dim)s)" % {'idx': self.data[i].index,
                                                   'dim': super(DatView, self.data[i]).cdim}
            else:
                idx = "(i * %(dim)s)" % {'dim': self.data[i].cdim}
            return "%(name)s + %(idx)s" % {'name': self.c_arg_name(i),
                                           'idx': idx}

    def c_vec_init(self, is_top, is_facet=False):
        is_top_init = is_top
        val = []
        vec_idx = 0
        for i, (m, d) in enumerate(zip(self.map, self.data)):
            is_top = is_top_init and m.iterset._extruded
            if self._flatten:
                for k in range(d.cdim):
                    for idx in range(m.arity):
                        val.append("%(vec_name)s[%(idx)s] = %(data)s" %
                                   {'vec_name': self.c_vec_name(),
                                    'idx': vec_idx,
                                    'data': self.c_ind_data(idx, i, k, is_top=is_top,
                                                            offset=m.offset[idx] if is_top else None)})
                        vec_idx += 1
                    # In the case of interior horizontal facets the map for the
                    # vertical does not exist so it has to be dynamically
                    # created by adding the offset to the map of the current
                    # cell. In this way the only map required is the one for
                    # the bottom layer of cells and the wrapper will make sure
                    # to stage in the data for the entire map spanning the facet.
                    if is_facet:
                        for idx in range(m.arity):
                            val.append("%(vec_name)s[%(idx)s] = %(data)s" %
                                       {'vec_name': self.c_vec_name(),
                                        'idx': vec_idx,
                                        'data': self.c_ind_data(idx, i, k, is_top=is_top,
                                                                offset=m.offset[idx])})
                            vec_idx += 1
            else:
                for idx in range(m.arity):
                    val.append("%(vec_name)s[%(idx)s] = %(data)s" %
                               {'vec_name': self.c_vec_name(),
                                'idx': vec_idx,
                                'data': self.c_ind_data(idx, i, is_top=is_top,
                                                        offset=m.offset[idx] if is_top else None)})
                    vec_idx += 1
                if is_facet:
                    for idx in range(m.arity):
                        val.append("%(vec_name)s[%(idx)s] = %(data)s" %
                                   {'vec_name': self.c_vec_name(),
                                    'idx': vec_idx,
                                    'data': self.c_ind_data(idx, i, is_top=is_top,
                                                            offset=m.offset[idx])})
                        vec_idx += 1
        return ";\n".join(val)

    def c_addto(self, i, j, buf_name, tmp_name, tmp_decl,
                extruded=None, is_facet=False, applied_blas=False):
        maps = as_tuple(self.map, Map)
        nrows = maps[0].split[i].arity
        ncols = maps[1].split[j].arity
        rows_str = "%s + i * %s" % (self.c_map_name(0, i), nrows)
        cols_str = "%s + i * %s" % (self.c_map_name(1, j), ncols)

        if extruded is not None:
            rows_str = extruded + self.c_map_name(0, i)
            cols_str = extruded + self.c_map_name(1, j)

        if is_facet:
            nrows *= 2
            ncols *= 2

        ret = []
        rbs, cbs = self.data.sparsity[i, j].dims[0][0]
        rdim = rbs * nrows
        addto_name = buf_name
        addto = 'MatSetValuesLocal'
        if self.data._is_vector_field:
            addto = 'MatSetValuesBlockedLocal'
            if self._flatten:
                if applied_blas:
                    idx = "[(%%(ridx)s)*%d + (%%(cidx)s)]" % rdim
                else:
                    idx = "[%(ridx)s][%(cidx)s]"
                ret = []
                idx_l = idx % {'ridx': "%d*j + k" % rbs,
                               'cidx': "%d*l + m" % cbs}
                idx_r = idx % {'ridx': "j + %d*k" % nrows,
                               'cidx': "l + %d*m" % ncols}
                # Shuffle xxx yyy zzz into xyz xyz xyz
                ret = ["""
                %(tmp_decl)s;
                for ( int j = 0; j < %(nrows)d; j++ ) {
                   for ( int k = 0; k < %(rbs)d; k++ ) {
                      for ( int l = 0; l < %(ncols)d; l++ ) {
                         for ( int m = 0; m < %(cbs)d; m++ ) {
                            %(tmp_name)s%(idx_l)s = %(buf_name)s%(idx_r)s;
                         }
                      }
                   }
                }""" % {'nrows': nrows,
                        'ncols': ncols,
                        'rbs': rbs,
                        'cbs': cbs,
                        'idx_l': idx_l,
                        'idx_r': idx_r,
                        'buf_name': buf_name,
                        'tmp_decl': tmp_decl,
                        'tmp_name': tmp_name}]
                addto_name = tmp_name

            rmap, cmap = maps
            rdim, cdim = self.data.dims[i][j]
            if rmap.vector_index is not None or cmap.vector_index is not None:
                rows_str = "rowmap"
                cols_str = "colmap"
                addto = "MatSetValuesLocal"
                fdict = {'nrows': nrows,
                         'ncols': ncols,
                         'rdim': rdim,
                         'cdim': cdim,
                         'rowmap': self.c_map_name(0, i),
                         'colmap': self.c_map_name(1, j),
                         'drop_full_row': 0 if rmap.vector_index is not None else 1,
                         'drop_full_col': 0 if cmap.vector_index is not None else 1}
                # Horrible hack alert
                # To apply BCs to a component of a Dat with cdim > 1
                # we encode which components to apply things to in the
                # high bits of the map value
                # The value that comes in is:
                # -(row + 1 + sum_i 2 ** (30 - i))
                # where i are the components to zero
                #
                # So, the actual row (if it's negative) is:
                # (~input) & ~0x70000000
                # And we can determine which components to zero by
                # inspecting the high bits (1 << 30 - i)
                ret.append("""
                PetscInt rowmap[%(nrows)d*%(rdim)d];
                PetscInt colmap[%(ncols)d*%(cdim)d];
                int discard, tmp, block_row, block_col;
                for ( int j = 0; j < %(nrows)d; j++ ) {
                    block_row = %(rowmap)s[i*%(nrows)d + j];
                    discard = 0;
                    if ( block_row < 0 ) {
                        tmp = -(block_row + 1);
                        discard = 1;
                        block_row = tmp & ~0x70000000;
                    }
                    for ( int k = 0; k < %(rdim)d; k++ ) {
                        if ( discard && (%(drop_full_row)d || ((tmp & (1 << (30 - k))) != 0)) ) {
                            rowmap[j*%(rdim)d + k] = -1;
                        } else {
                            rowmap[j*%(rdim)d + k] = (block_row)*%(rdim)d + k;
                        }
                    }
                }
                for ( int j = 0; j < %(ncols)d; j++ ) {
                    discard = 0;
                    block_col = %(colmap)s[i*%(ncols)d + j];
                    if ( block_col < 0 ) {
                        tmp = -(block_col + 1);
                        discard = 1;
                        block_col = tmp & ~0x70000000;
                    }
                    for ( int k = 0; k < %(cdim)d; k++ ) {
                        if ( discard && (%(drop_full_col)d || ((tmp & (1 << (30 - k))) != 0)) ) {
                            colmap[j*%(rdim)d + k] = -1;
                        } else {
                            colmap[j*%(cdim)d + k] = (block_col)*%(cdim)d + k;
                        }
                    }
                }
                """ % fdict)
                nrows *= rdim
                ncols *= cdim
        ret.append("""%(addto)s(%(mat)s, %(nrows)s, %(rows)s,
                                         %(ncols)s, %(cols)s,
                                         (const PetscScalar *)%(vals)s,
                                         %(insert)s);""" %
                   {'mat': self.c_arg_name(i, j),
                    'vals': addto_name,
                    'addto': addto,
                    'nrows': nrows,
                    'ncols': ncols,
                    'rows': rows_str,
                    'cols': cols_str,
                    'insert': "INSERT_VALUES" if self.access == WRITE else "ADD_VALUES"})
        return "\n".join(ret)

    def c_local_tensor_dec(self, extents, i, j):
        if self._is_mat:
            size = 1
        else:
            size = self.data.split[i].cdim
        return tuple([d * size for d in extents])

    def c_zero_tmp(self, i, j):
        t = self.ctype
        if self.data[i, j]._is_scalar_field:
            idx = ''.join(["[i_%d]" % ix for ix in range(len(self.data.dims))])
            return "%(name)s%(idx)s = (%(t)s)0" % \
                {'name': self.c_kernel_arg_name(i, j), 't': t, 'idx': idx}
        elif self.data[i, j]._is_vector_field:
            if self._flatten:
                return "%(name)s[0][0] = (%(t)s)0" % \
                    {'name': self.c_kernel_arg_name(i, j), 't': t}
            size = np.prod(self.data[i, j].dims)
            return "memset(%(name)s, 0, sizeof(%(t)s) * %(size)s)" % \
                {'name': self.c_kernel_arg_name(i, j), 't': t, 'size': size}
        else:
            raise RuntimeError("Don't know how to zero temp array for %s" % self)

    def c_add_offset(self, is_facet=False):
        if not self.map.iterset._extruded:
            return ""
        val = []
        vec_idx = 0
        for i, (m, d) in enumerate(zip(self.map, self.data)):
            for k in range(d.cdim if self._flatten else 1):
                for idx in range(m.arity):
<<<<<<< HEAD
                    val.append("%(name)s[%(j)d] += %(offset)s * %(dim)s;" %
=======
                    val.append("%(name)s[%(j)d] += %(offset)d * %(dim)s;" %
>>>>>>> c29b2e3e
                               {'name': self.c_vec_name(),
                                'j': vec_idx,
<<<<<<< HEAD
                                # 'offset': self.c_offset_name(i, 0),
                                # 'dim': d.cdim})
                                'offset': m.offset[idx],
                                'dim': d.dataset.cdim})
                    vec_idx += 1
                if is_facet:
                    for idx in range(m.arity):
                        val.append("%(name)s[%(j)d] += %(offset)s * %(dim)s;" %
=======
                                'offset': m.offset[idx],
                                'dim': d.cdim})
                    vec_idx += 1
                if is_facet:
                    for idx in range(m.arity):
                        val.append("%(name)s[%(j)d] += %(offset)d * %(dim)s;" %
>>>>>>> c29b2e3e
                                   {'name': self.c_vec_name(),
                                    'j': vec_idx,
<<<<<<< HEAD
                                    # 'offset': self.c_offset_name(i, 0),
                                    # 'dim': d.cdim})
                                    'offset': m.offset[idx],
                                    'dim': d.dataset.cdim})
=======
                                    'offset': m.offset[idx],
                                    'dim': d.cdim})
>>>>>>> c29b2e3e
                        vec_idx += 1
        return '\n'.join(val)+'\n'

    # New globals generation which avoids false sharing.
    def c_intermediate_globals_decl(self, count):
        return "%(type)s %(name)s_l%(count)s[1][%(dim)s]" % \
            {'type': self.ctype,
             'name': self.c_arg_name(),
             'count': str(count),
             'dim': self.data.cdim}

    def c_intermediate_globals_init(self, count):
        if self.access == INC:
            init = "(%(type)s)0" % {'type': self.ctype}
        else:
            init = "%(name)s[i]" % {'name': self.c_arg_name()}
        return "for ( int i = 0; i < %(dim)s; i++ ) %(name)s_l%(count)s[0][i] = %(init)s" % \
            {'dim': self.data.cdim,
             'name': self.c_arg_name(),
             'count': str(count),
             'init': init}

    def c_intermediate_globals_writeback(self, count):
        d = {'gbl': self.c_arg_name(),
             'local': "%(name)s_l%(count)s[0][i]" %
             {'name': self.c_arg_name(), 'count': str(count)}}
        if self.access == INC:
            combine = "%(gbl)s[i] += %(local)s" % d
        elif self.access == MIN:
            combine = "%(gbl)s[i] = %(gbl)s[i] < %(local)s ? %(gbl)s[i] : %(local)s" % d
        elif self.access == MAX:
            combine = "%(gbl)s[i] = %(gbl)s[i] > %(local)s ? %(gbl)s[i] : %(local)s" % d
        return """
#pragma omp critical
for ( int i = 0; i < %(dim)s; i++ ) %(combine)s;
""" % {'combine': combine, 'dim': self.data.cdim}

    def c_map_decl(self, is_facet=False):
        if self._is_mat:
            dsets = self.data.sparsity.dsets
        else:
            dsets = (self.data.dataset,)
        val = []
        for i, (map, dset) in enumerate(zip(as_tuple(self.map, Map), dsets)):
            for j, (m, d) in enumerate(zip(map, dset)):
                dim = m.arity
                if self._is_dat and self._flatten:
                    dim *= d.cdim
                if is_facet:
                    dim *= 2
                val.append("int xtr_%(name)s[%(dim)s];" %
                           {'name': self.c_map_name(i, j), 'dim': dim})
        return '\n'.join(val)+'\n'

    def c_map_init(self, is_top=False, is_facet=False):
        if self._is_mat:
            dsets = self.data.sparsity.dsets
        else:
            dsets = (self.data.dataset,)
        val = []
        for i, (map, dset) in enumerate(zip(as_tuple(self.map, Map), dsets)):
            for j, (m, d) in enumerate(zip(map, dset)):
                for idx in range(m.arity):
                    if self._is_dat and self._flatten and d.cdim > 1:
                        for k in range(d.cdim):
                            val.append("xtr_%(name)s[%(ind_flat)s] = %(dat_dim)s * (*(%(name)s + i * %(dim)s + %(ind)s)%(off_top)s)%(offset)s;" %
                                       {'name': self.c_map_name(i, j),
                                        'dim': m.arity,
                                        'ind': idx,
                                        'dat_dim': d.cdim,
                                        'ind_flat': (2 if is_facet else 1) * m.arity * k + idx,
                                        'offset': ' + '+str(k) if k > 0 else '',
                                        'off_top': ' + start_layer * '+str(m.offset[idx]) if is_top else ''})
                    else:
                        val.append("xtr_%(name)s[%(ind)s] = *(%(name)s + i * %(dim)s + %(ind)s)%(off_top)s;" %
                                   {'name': self.c_map_name(i, j),
                                    'dim': m.arity,
                                    'ind': idx,
                                    'off_top': ' + start_layer * '+str(m.offset[idx]) if is_top else ''})
                if is_facet:
                    for idx in range(m.arity):
                        if self._is_dat and self._flatten and d.cdim > 1:
                            for k in range(d.cdim):
                                val.append("xtr_%(name)s[%(ind_flat)s] = %(dat_dim)s * (*(%(name)s + i * %(dim)s + %(ind)s)%(off)s)%(offset)s;" %
                                           {'name': self.c_map_name(i, j),
                                            'dim': m.arity,
                                            'ind': idx,
                                            'dat_dim': d.cdim,
                                            'ind_flat': m.arity * (k * 2 + 1) + idx,
                                            'offset': ' + '+str(k) if k > 0 else '',
                                            'off': ' + ' + str(m.offset[idx])})
                        else:
                            val.append("xtr_%(name)s[%(ind)s] = *(%(name)s + i * %(dim)s + %(ind_zero)s)%(off_top)s%(off)s;" %
                                       {'name': self.c_map_name(i, j),
                                        'dim': m.arity,
                                        'ind': idx + m.arity,
                                        'ind_zero': idx,
                                        'off_top': ' + start_layer' if is_top else '',
                                        'off': ' + ' + str(m.offset[idx])})
        return '\n'.join(val)+'\n'

    def c_map_bcs(self, sign, is_facet):
        maps = as_tuple(self.map, Map)
        val = []
        # To throw away boundary condition values, we subtract a large
        # value from the map to make it negative then add it on later to
        # get back to the original
        max_int = 10000000

        need_bottom = False
        # Apply any bcs on the first (bottom) layer
        for i, map in enumerate(maps):
            if not map.iterset._extruded:
                continue
            for j, m in enumerate(map):
                bottom_masks = None
                for location, name in m.implicit_bcs:
                    if location == "bottom":
                        if bottom_masks is None:
                            bottom_masks = m.bottom_mask[name].copy()
                        else:
                            bottom_masks += m.bottom_mask[name]
                        need_bottom = True
                if bottom_masks is not None:
                    for idx in range(m.arity):
                        if bottom_masks[idx] < 0:
                            val.append("xtr_%(name)s[%(ind)s] %(sign)s= %(val)s;" %
                                       {'name': self.c_map_name(i, j),
                                        'val': max_int,
                                        'ind': idx,
                                        'sign': sign})
        if need_bottom:
            val.insert(0, "if (j_0 == 0) {")
            val.append("}")

        need_top = False
        pos = len(val)
        # Apply any bcs on last (top) layer
        for i, map in enumerate(maps):
            if not map.iterset._extruded:
                continue
            for j, m in enumerate(map):
                top_masks = None
                for location, name in m.implicit_bcs:
                    if location == "top":
                        if top_masks is None:
                            top_masks = m.top_mask[name].copy()
                        else:
                            top_masks += m.top_mask[name]
                        need_top = True
                if top_masks is not None:
                    facet_offset = m.arity if is_facet else 0
                    for idx in range(m.arity):
                        if top_masks[idx] < 0:
                            val.append("xtr_%(name)s[%(ind)s] %(sign)s= %(val)s;" %
                                       {'name': self.c_map_name(i, j),
                                        'val': max_int,
                                        'ind': idx + facet_offset,
                                        'sign': sign})
        if need_top:
            val.insert(pos, "if (j_0 == top_layer - 1) {")
            val.append("}")
        return '\n'.join(val)+'\n'

    def c_add_offset_map(self, is_facet=False):
        if self._is_mat:
            dsets = self.data.sparsity.dsets
        else:
            dsets = (self.data.dataset,)
        val = []
        for i, (map, dset) in enumerate(zip(as_tuple(self.map, Map), dsets)):
            if not map.iterset._extruded:
                continue
            for j, (m, d) in enumerate(zip(map, dset)):
                for idx in range(m.arity):
                    if self._is_dat and self._flatten and d.cdim > 1:
                        for k in range(d.cdim):
                            val.append("xtr_%(name)s[%(ind_flat)s] += %(off)d * %(dim)s;" %
                                       {'name': self.c_map_name(i, j),
                                        'off': m.offset[idx],
<<<<<<< HEAD
                                        'ind': idx,
                                        'ind_flat': m.arity * k + idx,
                                        'dim': d.cdim})
                    else:
                        val.append("xtr_%(name)s[%(ind)s] += %(off)s;" %
=======
                                        'ind_flat': m.arity * k + idx,
                                        'dim': d.cdim})
                    else:
                        val.append("xtr_%(name)s[%(ind)s] += %(off)d;" %
>>>>>>> c29b2e3e
                                   {'name': self.c_map_name(i, j),
                                    'off': m.offset[idx],
                                    'ind': idx})
                if is_facet:
                    for idx in range(m.arity):
                        if self._is_dat and self._flatten and d.cdim > 1:
                            for k in range(d.cdim):
                                val.append("xtr_%(name)s[%(ind_flat)s] += %(off)d * %(dim)s;" %
                                           {'name': self.c_map_name(i, j),
                                            'off': m.offset[idx],
<<<<<<< HEAD
                                            'ind': idx,
                                            'ind_flat': m.arity * (k + d.cdim) + idx,
                                            'dim': d.cdim})
                        else:
                            val.append("xtr_%(name)s[%(ind)s] += %(off)s;" %
                                       {'name': self.c_map_name(i, j),
                                        'off': m.offset[idx],
                                        'ind': m.arity + idx,
                                        'ind_zero': idx})
        return '\n'.join(val)+'\n'

    def c_offset_init(self):
        maps = as_tuple(self.map, Map)
        val = []
        store_array = []
        load_array = []
        call_args = []
        for i, map in enumerate(maps):
            if not map.iterset._extruded:
                continue
            for j, m in enumerate(map):
                val.append("int *%s" % self.c_offset_name(i, j))
                store_array += ["storeArray_int(%(name)s, %(size)s, \"%(filename)s\");" % \
                                {"name": self.c_offset_name(i, j),
                                 "size": m.arity,
                                 "filename": self.c_offset_name(i, j)}]
                load_array += ["""
                               int len_%(name)s = %(size)s;
                               int %(name)s = loadArray_int(len_%(name)s, \"%(filename)s\");""" % \
                               {"name": self.c_offset_name(i, j),
                                "size": m.arity,
                                "filename": self.c_offset_name(i, j)}]
                call_args += [self.c_offset_name(i, j)]
        if len(val) == 0:
            return "", store_array, load_array, call_args
        return ", " + ", ".join(val), store_array, load_array, call_args

=======
                                            'ind_flat': m.arity * (k + d.cdim) + idx,
                                            'dim': d.cdim})
                        else:
                            val.append("xtr_%(name)s[%(ind)s] += %(off)d;" %
                                       {'name': self.c_map_name(i, j),
                                        'off': m.offset[idx],
                                        'ind': m.arity + idx})
        return '\n'.join(val)+'\n'

>>>>>>> c29b2e3e
    def c_buffer_decl(self, size, idx, buf_name, is_facet=False, init=True):
        buf_type = self.data.ctype
        dim = len(size)
        compiler = coffee.plan.compiler
        isa = coffee.plan.isa
        align = compiler['align'](isa["alignment"]) if compiler and size[-1] % isa["dp_reg"] == 0 else ""
        init_expr = " = " + "{" * dim + "0.0" + "}" * dim if self.access in [WRITE, INC] else ""
        if not init:
            init_expr = ""

        return "%(typ)s %(name)s%(dim)s%(align)s%(init)s" % \
            {"typ": buf_type,
             "name": buf_name,
             "dim": "".join(["[%d]" % (d * (2 if is_facet else 1)) for d in size]),
             "align": " " + align,
             "init": init_expr}

    def c_buffer_gather(self, size, idx, buf_name):
        dim = 1 if self._flatten else self.data.cdim
        return ";\n".join(["%(name)s[i_0*%(dim)d%(ofs)s] = *(%(ind)s%(ofs)s);\n" %
                           {"name": buf_name,
                            "dim": dim,
                            "ind": self.c_kernel_arg(idx),
                            "ofs": " + %s" % j if j else ""} for j in range(dim)])

    def c_buffer_scatter_vec(self, count, i, j, mxofs, buf_name):
        dim = 1 if self._flatten else self.data.split[i].cdim
        return ";\n".join(["*(%(ind)s%(nfofs)s) %(op)s %(name)s[i_0*%(dim)d%(nfofs)s%(mxofs)s]" %
                           {"ind": self.c_kernel_arg(count, i, j),
                            "op": "=" if self.access == WRITE else "+=",
                            "name": buf_name,
                            "dim": dim,
                            "nfofs": " + %d" % o if o else "",
                            "mxofs": " + %d" % (mxofs[0] * dim) if mxofs else ""}
                           for o in range(dim)])


class JITModule(base.JITModule):

    _cppargs = []
    _libraries = []
    _system_headers = []
    _extension = 'c'

    def __init__(self, kernel, itspace, *args, **kwargs):
        """
        A cached compiled function to execute for a specified par_loop.

        See :func:`~.par_loop` for the description of arguments.

        .. warning ::

           Note to implementors.  This object is *cached*, and therefore
           should not hold any long term references to objects that
           you want to be collected.  In particular, after the
           ``args`` have been inspected to produce the compiled code,
           they **must not** remain part of the object's slots,
           otherwise they (and the :class:`~.Dat`\s, :class:`~.Map`\s
           and :class:`~.Mat`\s they reference) will never be collected.
        """
        # Return early if we were in the cache.
        if self._initialized:
            return
        self._kernel = kernel
        self._fun = None
        self._itspace = itspace
        self._args = args
        self._direct = kwargs.get('direct', False)
        self._iteration_region = kwargs.get('iterate', ALL)
        self._unique_args = kwargs.get('unique_args', None)
        self._initialized = True
        # Copy the class variables, so we don't overwrite them
        self._cppargs = dcopy(type(self)._cppargs)
        self._libraries = dcopy(type(self)._libraries)
        self._system_headers = dcopy(type(self)._system_headers)
        self.set_argtypes(itspace.iterset, *args)
        self._flops_per_cell = 0
        self._cycles_per_cell = 0
        self.compile()

    @collective
    def __call__(self, *args):
        return self._fun(*args)

    @property
    def _wrapper_name(self):
        return 'wrap_%s' % self._kernel.name

    @property
    def _is_direct(self):
        return all(a.map is None for a in self._args)

    @property
    def _is_indirect(self):
        return not self._is_direct

    def get_c_code(self, kernel_code, wrapper_code):
        strip = lambda code: '\n'.join([l for l in code.splitlines()
                                        if l.strip() and l.strip() != ';'])

        compiler = coffee.plan.compiler
        blas = coffee.plan.blas
        blas_header, blas_namespace, externc_open, externc_close = ("", "", "", "")
        if self._kernel._applied_blas:
            blas_header = blas.get('header')
            blas_namespace = blas.get('namespace', '')
            if blas['name'] == 'eigen':
                externc_open = 'extern "C" {'
                externc_close = '}'
<<<<<<< HEAD

        self.timer_function = """
        #include <time.h>
        #include <sys/types.h>
        #include <stdlib.h>

        long stamp()
        {
          struct timespec tv;
          long _stamp;
          clock_gettime(CLOCK_MONOTONIC, &tv);
          _stamp = tv.tv_sec * 1000 * 1000 * 1000 + tv.tv_nsec;
          return _stamp;
        }
        """

=======
        if self._kernel._cpp:
            externc_open = 'extern "C" {'
            externc_close = '}'
>>>>>>> c29b2e3e
        headers = "\n".join([compiler.get('vect_header', ""), blas_header])
        if any(arg._is_soa for arg in self._args):
            kernel_code = """
            #define OP2_STRIDE(a, idx) a[idx]
            #define _POSIX_C_SOURCE 199309L
            %(timer)s
            %(header)s
            %(namespace)s
<<<<<<< HEAD
            %(externc_open)s

            %(code)s
            #undef OP2_STRIDE
            """ % {'code': kernel_code,
                   'externc_open': externc_open,
=======
            %(code)s
            #undef OP2_STRIDE
            """ % {'code': self._kernel.code(),
>>>>>>> c29b2e3e
                   'namespace': blas_namespace,
                   'header': headers,
                   'timer': self.timer_function if configuration["hpc_profiling"] else ""}
        else:
            kernel_code = """
            #define _POSIX_C_SOURCE 199309L
            %(timer)s
            %(header)s
            %(namespace)s
<<<<<<< HEAD
            %(externc_open)s

            %(code)s
            """ % {'code': kernel_code,
                   'externc_open': externc_open,
=======
            %(code)s
            """ % {'code': self._kernel.code(),
>>>>>>> c29b2e3e
                   'namespace': blas_namespace,
                   'header': headers,
                   'timer': self.timer_function if configuration["hpc_profiling"] else ""}
        code_to_compile = strip(dedent(self._wrapper) % wrapper_code)

        _const_decs = '\n'.join([const._format_declaration()
                                for const in Const._definitions()]) + '\n'

        profiling_headers = []
        if configuration["likwid"]:
            profiling_headers += ["#include <likwid.h>"]

        if configuration["papi_flops"]:
            profiling_headers += ["#include <papi.h>"]

        if configuration["iaca"]:
            profiling_headers += ["#include <iacaMarks.h>"]

        code_to_compile = """
        #include <petsc.h>
        #include <stdbool.h>
        #include <math.h>
        %(sys_headers)s
        %(consts)s

        %(kernel)s

        %(externc_open)s
        %(wrapper)s
        %(externc_close)s
        """ % {'consts': _const_decs, 'kernel': kernel_code,
               'wrapper': code_to_compile,
               'externc_open': externc_open,
               'externc_close': externc_close,
               'sys_headers': '\n'.join(self._kernel._headers + self._system_headers + profiling_headers)}
        return code_to_compile

    def sum_nested_flop_values(self, iaca_kernels, val_pos):
        # Compute the actual number of flops or cycles taking
        # into consideration the nesting of blocks.
        # val_pos should be either 4 or -2 for CYCLES and 5 or -1 for FLOPS
        i_flops = 0
        total_flops = 0
        prev_nest = iaca_kernels[-1][1]
        # indices       0     1        2             3              values start here -->| 4                                   5
        # iaca code is [code, nest ID, loop counter, False/True unrolled / not unrolled, | cycles per block (IACA Throughput), flops per block]
        for ind, ic in enumerate(reversed(iaca_kernels)):
            if ic[1] == prev_nest:
                i_flops += (ic[2] if ic[3] else 1) * ic[val_pos]
                # print "same nest: ", i_flops
            elif ic[1] < prev_nest:
                iaca_block_flops = 0
                for ic_prev in iaca_kernels[len(iaca_kernels) - ind:]:
                    if prev_nest == ic_prev[1]:
                        iaca_block_flops += ic_prev[val_pos]
                    # else:
                    #     break
                curr_flops = (ic[2] if ic[3] else 1) * (i_flops + ic[val_pos] - iaca_block_flops)
                if ic[6] == 1:
                    i_flops = min(curr_flops, (ic[2] if ic[3] else 1) * ic[val_pos])
                else:
                    i_flops = curr_flops
                # print "prev nest greater: ", i_flops
            else:
                # Not tested yet. Might never apply to FFC kernels.
                total_flops += i_flops
                i_flops = (ic[2] if ic[3] else 1) * ic[val_pos]
                # print "prev nest smaller: ", i_flops
            prev_nest = ic[1]
        total_flops += i_flops
        return total_flops

    def sum_nested_cycle_values(self, iaca_kernels, val_pos):
        # Compute the actual number of flops or cycles taking
        # into consideration the nesting of blocks.
        # val_pos should be either 4 or -2 for CYCLES and 5 or -1 for FLOPS
        i_flops = 0
        total_flops = 0
        prev_nest = iaca_kernels[-1][1]
        # indices       0     1        2             3              values start here -->| 4                                   5                6
        # iaca code is [code, nest ID, loop counter, False/True unrolled / not unrolled, | cycles per block (IACA Throughput), flops per block, jumps]
        for ind, ic in enumerate(reversed(iaca_kernels)):
            # if current loop is on the same nest level as the previous one
            if ic[1] == prev_nest:
                # Add the cycles or flops and multiply by loop counter if the loop is not unrolled
                i_flops += (ic[2] if ic[3] else 1) * ic[val_pos]
                # print "same nest: ", i_flops
            # if the current loop contains the previous one (has a lower nest number).
            elif ic[1] < prev_nest:
                # if there is only one jump instruction and the loop is not unrolled (i.e. inner loops unrolled but current not unrolled)
                if ic[6] == 1 and ic[3]:
                    # loop counter times the number of cycles
                    i_flops = ic[2] * ic[val_pos]
                    # print "greater nest 1: ", i_flops
                else:
                    # sum up the values for the static cycle counts for the loops contaied in the current loop
                    # regardless of their unrolled/not unrolled status
                    iaca_block_flops = 0
                    for ic_prev in iaca_kernels[len(iaca_kernels) - ind:]:
                        if prev_nest == ic_prev[1]:
                            iaca_block_flops += ic_prev[val_pos]
                        # else:
                        #     break
                    # if there are less cycles to be done in the current loop then return that count
                    if iaca_block_flops > ic[val_pos]:
                        i_flops = (ic[2] if ic[3] else 1) * ic[val_pos]
                        # print "greater nest 2: ", i_flops
                    else:
                        # iflops contains the flop count for the inner loops, add to that the flops generated by the rest of the code
                        # in the current loop
                        i_flops = (ic[2] if ic[3] else 1) * (i_flops + ic[val_pos] - iaca_block_flops)
                        # print "greater nest 3: ", i_flops
            else:
                # Not tested yet. Might never apply to FFC kernels.
                total_flops += i_flops
                i_flops = (ic[2] if ic[3] else 1) * ic[val_pos]
                # print "smaller nest: ", i_flops
            prev_nest = ic[1]
        total_flops += i_flops
        return total_flops

    def build_loop_nest_reports(self, iaca_kernels, wrapper_code, iaca_path, compilation, extension, cppargs, ldargs, argtypes, restype, compiler):
        from subprocess import call
        iaca_sh = get_iaca_dir() + "/bin/iaca.sh"
        iaca_flops = 0

        # Compiler the iaca codes one by one.
        for ind, iaca_code in enumerate(iaca_kernels):
            # Each IACA code is composed of the code the nest and loop counter
            # TODO: Add flag to prevent loop unrolling
            iaca_fun, basename = compilation.load(iaca_code[0],
                                                  extension,
                                                  self._wrapper_name,
                                                  cppargs=cppargs,
                                                  ldargs=ldargs,
                                                  argtypes=argtypes,
                                                  restype=restype,
                                                  compiler=compiler.get('name'))
            # For each code, compile it and then call the iaca.sh on it
            # Only call this in the single process case.
            # TODO: call the command line if the file doesn't exist already.
            # TODO: Sync processes after.
            path_to_iaca_file = iaca_path + "." + str(ind)
            if MPI.comm.rank == 0:
                # Command line invocation of the IACA tool.
                call(["sh", iaca_sh, "-64", "-arch", get_iaca_sys(), "-o", path_to_iaca_file, basename + ".so"])
            MPI.comm.barrier()
            # Once the file is generated then compute the number of flops and the number of cycles.
            with open(path_to_iaca_file, "r+") as h:
                lines = h.readlines()
                # Mark the loop with True: not rolled, False: unrolled
                for line in reversed(lines[:-1]):
                    if not('mov' in line):
                        iaca_kernels[ind].append("j" in line)
                        break
                # Get the throughput through the ports for this code region
                if len(lines) >= 7:
                    ports = lines[8].split()
                    # Add the block cycles
                    iaca_kernels[ind].append(float(ports[2]))
                    iaca_flops = 0
                    jumps = 0
                    # TODO: Replace this loop with something more robust!!
                    for line in lines[30:]:
                        if "j" in line:
                            jumps += 1
                        if "vmulpd" in line or "vaddpd" in line or "vhaddpd" in line:
                            iaca_flops += 4
                        elif "vfmadd231pd" in line or "vfmsub231pd" in line or "vfmadd123pd" in line or "vfmsub123pd" in line or \
                             "vfmadd132pd" in line or "vfmsub132pd" in line or "vfmadd213pd" in line or "vfmsub213pd" in line or \
                             "vfmadd312pd" in line or "vfmsub312pd" in line or "vfmadd321pd" in line or "vfmsub321pd" in line:
                            iaca_flops += 4
                        elif "vaddsd" in line or "vsubsd" in line or "vmulsd" in line:
                            iaca_flops += 1
                        elif "vfmsub231sd" in line or "vfmadd231sd" in line or "vfmsub123sd" in line or "vfmadd123sd" in line or \
                             "vfmsub132sd" in line or "vfmadd132sd" in line or "vfmsub213sd" in line or "vfmadd213sd" in line or \
                             "vfmsub312sd" in line or "vfmadd312sd" in line or "vfmsub321sd" in line or "vfmadd321sd" in line:
                            iaca_flops += 2
                    iaca_kernels[ind].append(iaca_flops)
                    iaca_kernels[ind].append(jumps)
                else:
                    iaca_kernels[ind].append(0.0)
                    iaca_kernels[ind].append(0)
                    iaca_kernels[ind].append(0)
        return iaca_kernels

    def hpc_profile(self, wrapper_code):
        wrapper_code["timer_declare"] = """double s1, s2;\n"""
        wrapper_code["timer_start"] = """s1=stamp();\n"""
        wrapper_code["timer_stop"] = """s2=stamp();\n"""
        wrapper_code["other_args"] = ", double other_measures[6]"
        if not configuration['papi_flops']:
            wrapper_code["timer_end"] = """
            other_measures[0] = 0.0;
            other_measures[1] = 0.0;
            other_measures[2] = 0.0;
            other_measures[3] = 0.0;
            other_measures[4] = s1/1e9;
            other_measures[5] = s2/1e9;
            return (s2 - s1)/1e9;
            """

        if configuration["papi_flops"]:
            wrapper_code["papi_decl"] = """
            float real_time, proc_time, mflops;
            long long flpops;
            float ireal_time, iproc_time, imflops;
            long long iflpops;
            int retval;
            """

            wrapper_code["papi_init"] = """
            retval = PAPI_library_init(PAPI_VER_CURRENT);
            """

            wrapper_code["papi_start"] = """
            retval = PAPI_flops(&ireal_time, &iproc_time, &iflpops, &imflops);
            """

            wrapper_code["papi_end"] = """
            retval = PAPI_flops(&real_time, &proc_time, &flpops, &mflops);
            """

            wrapper_code["papi_print"] = """
            s2 = stamp();
            other_measures[0] = (flpops - iflpops);
            other_measures[1] = mflops / 1000.0;
            other_measures[2] = real_time - ireal_time;
            other_measures[3] = proc_time - iproc_time;
            other_measures[4] = s1/1e9;
            other_measures[5] = s2/1e9;
            return (s2 - s1)/1e9;
            """

        if configuration["iaca"]:
            wrapper_code["iaca_start"] = "IACA_START"
            wrapper_code["iaca_end"] = "IACA_END"

        if configuration["times"] > 1:
            wrapper_code["times_loop_start"] = "for(int times=0; times<%(times)s; times++){\n" % {'times': str(configuration['times'])}
            wrapper_code["times_loop_end"] = "}"

    def hpc_debugging(wrapper_code):
        # TODO: identify which arg it is and print the addtional info
        # TODO: send size as argument
        if any(arg._uses_itspace and arg.access in [WRITE, INC] and not arg._is_mat for arg in self._args):
            wrapper_code["print_contrib"] = """
            for(int ii=0; ii<6; ii++){
                printf(" %f ", buffer_arg0_0[ii]);
            }
            printf("\\n");
            """
    
    # Add flags required to compile with profiling and/or debugging
    def flags(self, cppargs, more_args, ldargs):
        more_args += ["-lrt"]
        cppargs += ["-D_POSIX_C_SOURCE=199309L"]
        if configuration["likwid"]:
            more_args.append("-llikwid")
            cppargs += ["-DLIKWID_PERFMON"]
        if configuration["papi_flops"]:
            more_args.append("-lpapi")
            more_args.append("-lpfm")
            cppargs += ["-I%s" % get_papi_dir()]
            ldargs += ["-L%s" % get_papi_dir()]
            ldargs += ["-Wl,-rpath,%s" % get_papi_dir()]
            ldargs += ["-L%s/libpfm4/lib" % get_papi_dir()]
            ldargs += ["-Wl,-rpath,%s/libpfm4/lib" % get_papi_dir()]
        if configuration["iaca"]:
            more_args.append("-liacaArchData%(sys)s" % {'sys': get_iaca_sys()})
            more_args.append("-liacaXED2%(sys)s" % {'sys': get_iaca_sys()})
            more_args.append("-liacaLogic%(sys)s" % {'sys': get_iaca_sys()})
            cppargs += ["-I%s/include" % get_iaca_dir()]
            ldargs += ["-L%s/lib" % get_iaca_dir()]
            ldargs += ["-Wl,-rpath,%s/lib" % get_iaca_dir()]

    def backend_flags(self, cppargs, more_args, ldargs):
        pass

    #TODO: Add another function for debugging
    #TODO: Move this function out of here
    def debug(self, wrapper_code):
        pass

    @collective
    def compile(self, argtypes=None, restype=None):
        # If we weren't in the cache we /must/ have arguments
        if not hasattr(self, '_args'):
            raise RuntimeError("JITModule has no args associated with it, should never happen")

        wrapper_code = self.generate_code()
        # Add any profiling information now
        if configuration["hpc_profiling"]:
            self.hpc_profile(wrapper_code)
        # Add any debugging information now
        if configuration["hpc_debug"]:
            self.hpc_debug(wrapper_code)
        # Assemble the code to compile: wrapper + kernel
        code_to_compile = self.get_c_code(self._kernel._code, wrapper_code)
        if configuration["iaca"]:
            original_code_to_compile = self.get_c_code(self._kernel._old_ast, wrapper_code)

        self._dump_generated_code(code_to_compile)
        if configuration["debug"]:
            self._wrapper_code = code_to_compile

        extension = self._extension
        cppargs = self._cppargs
        more_args = ["-lpetsc", "-lm"]
        ldargs = ["-L%s/lib" % d for d in get_petsc_dir()] + \
                 ["-Wl,-rpath,%s/lib" % d for d in get_petsc_dir()]

        cppargs += ["-I%s/include" % d for d in get_petsc_dir()] + \
                   ["-I%s" % d for d in self._kernel._include_dirs] + \
                   ["-I%s" % os.path.abspath(os.path.dirname(__file__))]

        compiler = coffee.plan.compiler
        # TODO: fix this to work on host architectures other than INTEL
        # if compiler:
        #     cppargs += [compiler[coffee.plan.isa['inst_set']]]
        
        # Add profiling flags if required
        if configuration["hpc_profiling"]:
            self.flags(cppargs, more_args, ldargs)

        # Add backend specific flags
        self.backend_flags(cppargs, more_args, ldargs)

        ldargs += more_args + self._libraries
        if self._kernel._applied_blas:
            blas_dir = blas['dir']
            if blas_dir:
                cppargs += ["-I%s/include" % blas_dir]
                ldargs += ["-L%s/lib" % blas_dir]
            ldargs += blas['link']
            if blas['name'] == 'eigen':
                extension = "cpp"
<<<<<<< HEAD

        # If the IACA flag is on we can use it to generate
        # a version of the code with instrumentation around the kernel
        # in the non-extruded case and around the loop over the column
        # in the extruded case.
        # This will give us the number of cycles spent in the most
        # intensive part of a parallel loop.
        if configuration['iaca'] and self._is_indirect:
            path_to_iaca_file = get_iaca_output_file()
            if path_to_iaca_file != "":
                region_name = configuration['region_name'] if configuration['region_name'] is not "default" else self._kernel.name
                iaca_kernels = [[original_code_to_compile, 0, 1]] + self._kernel._iaca_ast_to_c(self._kernel._old_ast)
                iaca_cycle_kernels = [[code_to_compile, 0, 1]] + self._kernel._iaca_ast_to_c(self._kernel._ast, self._kernel._opts)
                wrapper_code['iaca_start'] = ""
                wrapper_code['iaca_end'] = ""
                for ind in range(1, len(iaca_kernels)):
                    iaca_kernels[ind][0] = self.get_c_code(iaca_kernels[ind][0], wrapper_code)
                for ind in range(1, len(iaca_cycle_kernels)):
                    iaca_cycle_kernels[ind][0] = self.get_c_code(iaca_cycle_kernels[ind][0], wrapper_code)
                iaca_path = path_to_iaca_file + region_name + "_" + self._kernel._md5 + ".txt"
                self.build_loop_nest_reports(iaca_kernels, wrapper_code, iaca_path, compilation, extension, cppargs, ldargs, argtypes, restype, compiler)
                iaca_path = path_to_iaca_file + "cycle_" + region_name + "_" + self._kernel._md5 + ".txt"
                self.build_loop_nest_reports(iaca_cycle_kernels, wrapper_code, iaca_path, compilation, extension, cppargs, ldargs, argtypes, restype, compiler)
                self._flops_per_cell = self.sum_nested_flop_values(iaca_kernels, 5)
                self._cycles_per_cell = self.sum_nested_cycle_values(iaca_cycle_kernels, 4)
            # Now create a new .so file without the IACA instrumentation
            # The IACA instrumented code will not run anyway!
            code_to_compile = code_to_compile.replace("IACA_START", "")
            code_to_compile = code_to_compile.replace("IACA_END", "")
        # Generate runnable code without IACA instrumentation
        # print code_to_compile
        self._fun, _ = compilation.load(code_to_compile,
                                        extension,
                                        self._wrapper_name,
                                        cppargs=cppargs,
                                        ldargs=ldargs,
                                        argtypes=self._argtypes,
                                        restype=ctypes.c_double,
                                        compiler=compiler.get('name'))
=======
        if self._kernel._cpp:
            extension = "cpp"
        self._fun = compilation.load(code_to_compile,
                                     extension,
                                     self._wrapper_name,
                                     cppargs=cppargs,
                                     ldargs=ldargs,
                                     argtypes=self._argtypes,
                                     restype=None,
                                     compiler=compiler.get('name'))
>>>>>>> c29b2e3e
        # Blow away everything we don't need any more
        del self._args
        del self._kernel
        del self._itspace
        del self._direct
        return self._fun

    def generate_code(self):
<<<<<<< HEAD

        def itspace_loop(i, d):
            return "for (int i_%d=0; i_%d<%d; ++i_%d) {" % (i, i, d, i)

        def c_const_arg(c):
            return '%s *%s_' % (c.ctype, c.name)

        def c_const_init(c):
            d = {'name': c.name,
                 'type': c.ctype}
            if c.cdim == 1:
                return '%(name)s = *%(name)s_' % d
            tmp = '%(name)s[%%(i)s] = %(name)s_[%%(i)s]' % d
            return ';\n'.join([tmp % {'i': i} for i in range(c.cdim)])

        def extrusion_loop():
            if self._direct:
                return "{"
            return "for (int j_0 = start_layer; j_0 < end_layer; ++j_0){"

        _store_array = []
        _load_array = []
        _call_decl = ["int N = %(size)s;" % {"size": str(self._itspace.core_size)}]
        # Start and end
        _call_args = ["0", "N"]
        _ssinds_arg = ""
        _index_expr = "n"
        is_top = (self._iteration_region == ON_TOP)
        is_facet = (self._iteration_region == ON_INTERIOR_FACETS)

        if isinstance(self._itspace._iterset, Subset):
            _ssinds_arg = "int* ssinds,"
            _index_expr = "ssinds[n]"
            _store_array += ["storeArray_int(ssinds, %(size)s, "");" % {"size": self._itspace._iterset.size}]
            _load_array += ["TODO"]
            _call_args += ["TODO"]
        
        _wrapper_args = []
        for arg in self._args:
            wrapper_args, store_array, load_array, call_args = arg.c_wrapper_arg()
            _wrapper_args += [wrapper_args]
            _store_array += store_array
            _load_array += load_array
            _call_args += call_args
        _wrapper_args = ', '.join(_wrapper_args)

        # Pass in the is_facet flag to mark the case when it's an interior horizontal facet in
        # an extruded mesh.
        _wrapper_decs = ';\n'.join([arg.c_wrapper_dec() for arg in self._args])

        _vec_decs = ';\n'.join([arg.c_vec_dec(is_facet=is_facet) for arg in self._args if arg._is_vec_map])

        if len(Const._defs) > 0:
            _const_args = ', '
            _const_args += ', '.join([c_const_arg(c) for c in Const._definitions()])
        else:
            _const_args = ''
        _const_inits = ';\n'.join([c_const_init(c) for c in Const._definitions()])

        _intermediate_globals_decl = ';\n'.join(
            [arg.c_intermediate_globals_decl(count)
             for count, arg in enumerate(self._args)
             if arg._is_global_reduction])
        _intermediate_globals_init = ';\n'.join(
            [arg.c_intermediate_globals_init(count)
             for count, arg in enumerate(self._args)
             if arg._is_global_reduction])
        _intermediate_globals_writeback = ';\n'.join(
            [arg.c_intermediate_globals_writeback(count)
             for count, arg in enumerate(self._args)
             if arg._is_global_reduction])

        # _vec_inits = ';\n'.join([arg.c_vec_init(is_top, self._itspace.layers, is_facet=is_facet) for arg in self._args
        _vec_inits = ';\n'.join([arg.c_vec_init(is_top, self._itspace.layers, is_facet=is_facet) for arg in self._args
                                 if not arg._is_mat and arg._is_vec_map])

        indent = lambda t, i: ('\n' + '  ' * i).join(t.split('\n'))

        _map_decl = ""
        _apply_offset = ""
        _map_init = ""
        _extr_loop = ""
        _extr_loop_close = ""
        _map_bcs_m = ""
        _map_bcs_p = ""
        _layer_arg = ""
        if self._itspace._extruded:
            _off_args = []
            for arg in self._args:
                if arg._uses_itspace or arg._is_vec_map:
                    off_args, store_array, load_array, call_args = arg.c_offset_init()
                    _off_args += [off_args]
                    _store_array += store_array
                    _load_array += load_array
                    _call_args += call_args
            _off_args = ''.join(_off_args)
            _layer_arg = ", int start_layer, int end_layer"
            _call_decl += ["int layers = %(size)s;" % {"size": str(self._itspace.layers - 1)}]
            _call_decl += ["double* other_args = {0.0,0.0,0.0,0.0,0.0,0.0,0.0,0.0};"]
            _call_args += ["0", "layers", "other_args"]
            _map_decl += ';\n'.join([arg.c_map_decl(is_facet=is_facet)
                                     for arg in self._args if arg._uses_itspace])
            _map_init += ';\n'.join([arg.c_map_init(is_top=is_top, layers=self._itspace.layers, is_facet=is_facet)
                                     for arg in self._args if arg._uses_itspace])
            _map_bcs_m += ';\n'.join([arg.c_map_bcs("-") for arg in self._args if arg._is_mat])
            _map_bcs_p += ';\n'.join([arg.c_map_bcs("+") for arg in self._args if arg._is_mat])
            _apply_offset += ';\n'.join([arg.c_add_offset_map(is_facet=is_facet)
                                         for arg in self._args if arg._uses_itspace])
            _apply_offset += ';\n'.join([arg.c_add_offset(is_facet=is_facet)
                                         for arg in self._args if arg._is_vec_map])
            _extr_loop = '\n' + extrusion_loop()
            _extr_loop_close = '}\n'
        else:
            _off_args = ""

        _store_array = ";\n".join(_store_array) + ";\n"
        _load_array = ";\n".join(_load_array) + ";\n"

        # Build kernel invocation. Let X be a parameter of the kernel representing a
        # tensor accessed in an iteration space. Let BUFFER be an array of the same
        # size as X.  BUFFER is declared and intialized in the wrapper function.
        # In particular, if:
        # - X is written or incremented, then BUFFER is initialized to 0
        # - X is read, then BUFFER gathers data expected by X
        _buf_name, _buf_decl, _buf_gather, _tmp_decl, _tmp_name = {}, {}, {}, {}, {}
        for count, arg in enumerate(self._args):
            if not arg._uses_itspace:
=======
        snippets = wrapper_snippets(self._itspace, self._args,
                                    kernel_name=self._kernel._name,
                                    user_code=self._kernel._user_code,
                                    wrapper_name=self._wrapper_name,
                                    iteration_region=self._iteration_region,
                                    applied_blas=self._kernel._applied_blas)
        return snippets


def wrapper_snippets(itspace, args,
                     kernel_name=None, wrapper_name=None, user_code=None,
                     iteration_region=ALL, applied_blas=False):
    """Generates code snippets for the wrapper,
    ready to be into a template.

    :param itspace: :class:`IterationSpace` object of the :class:`ParLoop`,
                    This is built from the iteration :class:`Set`.
    :param args: :class:`Arg`s of the :class:`ParLoop`
    :param kernel_name: Kernel function name (forwarded)
    :param user_code: Code to insert into the wrapper (forwarded)
    :param wrapper_name: Wrapper function name (forwarded)
    :param iteration_region: Iteration region, this is specified when
                             creating a :class:`ParLoop`.
    :param applied_blas: COFFEE sometimes sets this true.

    :return: dict containing the code snippets
    """

    assert kernel_name is not None
    if wrapper_name is None:
        wrapper_name = "wrap_" + kernel_name
    if user_code is None:
        user_code = ""

    direct = all(a.map is None for a in args)

    def itspace_loop(i, d):
        return "for (int i_%d=0; i_%d<%d; ++i_%d) {" % (i, i, d, i)

    def c_const_arg(c):
        return '%s *%s_' % (c.ctype, c.name)

    def c_const_init(c):
        d = {'name': c.name,
             'type': c.ctype}
        if c.cdim == 1:
            return '%(name)s = *%(name)s_' % d
        tmp = '%(name)s[%%(i)s] = %(name)s_[%%(i)s]' % d
        return ';\n'.join([tmp % {'i': i} for i in range(c.cdim)])

    def extrusion_loop():
        if direct:
            return "{"
        return "for (int j_0 = start_layer; j_0 < end_layer; ++j_0){"

    _ssinds_arg = ""
    _index_expr = "n"
    is_top = (iteration_region == ON_TOP)
    is_facet = (iteration_region == ON_INTERIOR_FACETS)

    if isinstance(itspace._iterset, Subset):
        _ssinds_arg = "int* ssinds,"
        _index_expr = "ssinds[n]"

    _wrapper_args = ', '.join([arg.c_wrapper_arg() for arg in args])

    # Pass in the is_facet flag to mark the case when it's an interior horizontal facet in
    # an extruded mesh.
    _wrapper_decs = ';\n'.join([arg.c_wrapper_dec() for arg in args])

    _vec_decs = ';\n'.join([arg.c_vec_dec(is_facet=is_facet) for arg in args if arg._is_vec_map])

    if len(Const._defs) > 0:
        _const_args = ', '
        _const_args += ', '.join([c_const_arg(c) for c in Const._definitions()])
    else:
        _const_args = ''
    _const_inits = ';\n'.join([c_const_init(c) for c in Const._definitions()])

    _intermediate_globals_decl = ';\n'.join(
        [arg.c_intermediate_globals_decl(count)
         for count, arg in enumerate(args)
         if arg._is_global_reduction])
    _intermediate_globals_init = ';\n'.join(
        [arg.c_intermediate_globals_init(count)
         for count, arg in enumerate(args)
         if arg._is_global_reduction])
    _intermediate_globals_writeback = ';\n'.join(
        [arg.c_intermediate_globals_writeback(count)
         for count, arg in enumerate(args)
         if arg._is_global_reduction])

    _vec_inits = ';\n'.join([arg.c_vec_init(is_top, is_facet=is_facet) for arg in args
                             if not arg._is_mat and arg._is_vec_map])

    indent = lambda t, i: ('\n' + '  ' * i).join(t.split('\n'))

    _map_decl = ""
    _apply_offset = ""
    _map_init = ""
    _extr_loop = ""
    _extr_loop_close = ""
    _map_bcs_m = ""
    _map_bcs_p = ""
    _layer_arg = ""
    if itspace._extruded:
        _layer_arg = ", int start_layer, int end_layer, int top_layer"
        _map_decl += ';\n'.join([arg.c_map_decl(is_facet=is_facet)
                                 for arg in args if arg._uses_itspace])
        _map_init += ';\n'.join([arg.c_map_init(is_top=is_top, is_facet=is_facet)
                                 for arg in args if arg._uses_itspace])
        _map_bcs_m += ';\n'.join([arg.c_map_bcs("-", is_facet) for arg in args if arg._is_mat])
        _map_bcs_p += ';\n'.join([arg.c_map_bcs("+", is_facet) for arg in args if arg._is_mat])
        _apply_offset += ';\n'.join([arg.c_add_offset_map(is_facet=is_facet)
                                     for arg in args if arg._uses_itspace])
        _apply_offset += ';\n'.join([arg.c_add_offset(is_facet=is_facet)
                                     for arg in args if arg._is_vec_map])
        _extr_loop = '\n' + extrusion_loop()
        _extr_loop_close = '}\n'

    # Build kernel invocation. Let X be a parameter of the kernel representing a
    # tensor accessed in an iteration space. Let BUFFER be an array of the same
    # size as X.  BUFFER is declared and intialized in the wrapper function.
    # In particular, if:
    # - X is written or incremented, then BUFFER is initialized to 0
    # - X is read, then BUFFER gathers data expected by X
    _buf_name, _buf_decl, _buf_gather, _tmp_decl, _tmp_name = {}, {}, {}, {}, {}
    for count, arg in enumerate(args):
        if not arg._uses_itspace:
            continue
        _buf_name[arg] = "buffer_%s" % arg.c_arg_name(count)
        _tmp_name[arg] = "tmp_%s" % _buf_name[arg]
        _buf_size = list(itspace._extents)
        if not arg._is_mat:
            # Readjust size to take into account the size of a vector space
            _dat_size = (arg.data.cdim, )
            # Only adjust size if not flattening (in which case the buffer is extents*dat.dim)
            if not arg._flatten:
                _buf_size = [sum([e*d for e, d in zip(_buf_size, _dat_size)])]
                _loop_size = [_buf_size[i]/_dat_size[i] for i in range(len(_buf_size))]
            else:
                _buf_size = [sum(_buf_size)]
                _loop_size = _buf_size
        else:
            if applied_blas:
                _buf_size = [reduce(lambda x, y: x*y, _buf_size)]
        _buf_decl[arg] = arg.c_buffer_decl(_buf_size, count, _buf_name[arg], is_facet=is_facet)
        _tmp_decl[arg] = arg.c_buffer_decl(_buf_size, count, _tmp_name[arg], is_facet=is_facet,
                                           init=False)
        if arg.access not in [WRITE, INC]:
            _itspace_loops = '\n'.join(['  ' * n + itspace_loop(n, e) for n, e in enumerate(_loop_size)])
            _buf_gather[arg] = arg.c_buffer_gather(_buf_size, count, _buf_name[arg])
            _itspace_loop_close = '\n'.join('  ' * n + '}' for n in range(len(_loop_size) - 1, -1, -1))
            _buf_gather[arg] = "\n".join([_itspace_loops, _buf_gather[arg], _itspace_loop_close])
    _kernel_args = ', '.join([arg.c_kernel_arg(count) if not arg._uses_itspace else _buf_name[arg]
                              for count, arg in enumerate(args)])
    _buf_gather = ";\n".join(_buf_gather.values())
    _buf_decl = ";\n".join(_buf_decl.values())

    def itset_loop_body(i, j, shape, offsets, is_facet=False):
        nloops = len(shape)
        mult = 1
        if is_facet:
            mult = 2
        _itspace_loops = '\n'.join(['  ' * n + itspace_loop(n, e*mult) for n, e in enumerate(shape)])
        _buf_decl_scatter, _buf_scatter = {}, {}
        for count, arg in enumerate(args):
            if not (arg._uses_itspace and arg.access in [WRITE, INC]):
>>>>>>> c29b2e3e
                continue
            if arg._is_mat and arg._is_mixed:
                raise NotImplementedError
            elif not arg._is_mat:
                _buf_scatter[arg] = arg.c_buffer_scatter_vec(count, i, j, offsets, _buf_name[arg])
        _buf_decl_scatter = ";\n".join(_buf_decl_scatter.values())
        _buf_scatter = ";\n".join(_buf_scatter.values())
        _itspace_loop_close = '\n'.join('  ' * n + '}' for n in range(nloops - 1, -1, -1))
        if itspace._extruded:
            _addtos_extruded = ';\n'.join([arg.c_addto(i, j, _buf_name[arg],
                                                       _tmp_name[arg],
                                                       _tmp_decl[arg],
                                                       "xtr_", is_facet=is_facet,
                                                       applied_blas=applied_blas)
                                           for arg in args if arg._is_mat])
            _addtos = ""
        else:
            _addtos_extruded = ""
            _addtos = ';\n'.join([arg.c_addto(i, j, _buf_name[arg],
                                              _tmp_name[arg],
                                              _tmp_decl[arg],
                                              applied_blas=applied_blas)
                                  for count, arg in enumerate(args) if arg._is_mat])

        if not _buf_scatter:
            _itspace_loops = ''
            _itspace_loop_close = ''

        template = """
    %(itspace_loops)s
    %(ind)s%(buffer_scatter)s;
    %(itspace_loop_close)s
    %(ind)s%(addtos_extruded)s;
    %(addtos)s;
"""

<<<<<<< HEAD
            return template % {
                'ind': '  ' * nloops,
                'itspace_loops': indent(_itspace_loops, 2),
                'buffer_scatter': _buf_scatter,
                'itspace_loop_close': indent(_itspace_loop_close, 2),
                'addtos_extruded': indent(_addtos_extruded, 2 + nloops),
                'apply_offset': indent(_apply_offset, 3),
                'extr_loop_close': indent(_extr_loop_close, 2),
                'addtos': indent(_addtos, 2),
            }

        region_name = configuration['region_name'] if configuration['region_name'] is not "default" else self._kernel.name
        if configuration['likwid'] and configuration["likwid_inner"] and configuration["likwid_outer"]:
            raise RuntimeError("Not allowed to set both likwid_inner and likwid_outer config flags!")
        return {'kernel_name': self._kernel.name,
                'wrapper_name': self._wrapper_name,
                'ssinds_arg': _ssinds_arg,
                'index_expr': _index_expr,
                'wrapper_args': _wrapper_args,
                'user_code': self._kernel._user_code,
                'wrapper_decs': indent(_wrapper_decs, 1),
                'const_args': _const_args,
                'const_inits': indent(_const_inits, 1),
                'vec_inits': indent(_vec_inits, 2),
                'off_args': _off_args,
                'layer_arg': _layer_arg,
                'map_decl': indent(_map_decl, 2),
                'vec_decs': indent(_vec_decs, 2),
                'map_init': indent(_map_init, 5),
                'apply_offset': indent(_apply_offset, 3),
                'extr_loop': indent(_extr_loop, 5),
                'map_bcs_m': indent(_map_bcs_m, 5),
                'map_bcs_p': indent(_map_bcs_p, 5),
                'extr_loop_close': indent(_extr_loop_close, 2),
                'interm_globals_decl': indent(_intermediate_globals_decl, 3),
                'interm_globals_init': indent(_intermediate_globals_init, 3),
                'interm_globals_writeback': indent(_intermediate_globals_writeback, 3),
                'buffer_decl': _buf_decl,
                'buffer_gather': _buf_gather,
                'kernel_args': _kernel_args,
                "region_name": configuration['region_name'] if configuration['region_name'] is not "default" else self._kernel.name,
                'timer_start': "",
                'timer_end': "",
                'timer_declare': "",
                'other_args': "",
                'papi_decl': "",
                'papi_init': "",
                'papi_start': "",
                'papi_end': "",
                'papi_print': "",
                'iaca_start': "",
                'iaca_end': "",
                'times_loop_start': "",
                'times_loop_end': "",
                'parallel_pragma_one': "",
                'parallel_pragma_two': "",
                'parallel_pragma_three': "",
                'offload_one': "",
                'print_contrib': "",
                'store_array': _store_array,
                'itset_loop_body': '\n'.join([itset_loop_body(i, j, shape, offsets, is_facet=(self._iteration_region == ON_INTERIOR_FACETS))
                                              for i, j, shape, offsets in self._itspace])}
=======
        return template % {
            'ind': '  ' * nloops,
            'itspace_loops': indent(_itspace_loops, 2),
            'buffer_scatter': _buf_scatter,
            'itspace_loop_close': indent(_itspace_loop_close, 2),
            'addtos_extruded': indent(_addtos_extruded, 2 + nloops),
            'apply_offset': indent(_apply_offset, 3),
            'extr_loop_close': indent(_extr_loop_close, 2),
            'addtos': indent(_addtos, 2),
        }

    return {'kernel_name': kernel_name,
            'wrapper_name': wrapper_name,
            'ssinds_arg': _ssinds_arg,
            'index_expr': _index_expr,
            'wrapper_args': _wrapper_args,
            'user_code': user_code,
            'wrapper_decs': indent(_wrapper_decs, 1),
            'const_args': _const_args,
            'const_inits': indent(_const_inits, 1),
            'vec_inits': indent(_vec_inits, 2),
            'layer_arg': _layer_arg,
            'map_decl': indent(_map_decl, 2),
            'vec_decs': indent(_vec_decs, 2),
            'map_init': indent(_map_init, 5),
            'apply_offset': indent(_apply_offset, 3),
            'extr_loop': indent(_extr_loop, 5),
            'map_bcs_m': indent(_map_bcs_m, 5),
            'map_bcs_p': indent(_map_bcs_p, 5),
            'extr_loop_close': indent(_extr_loop_close, 2),
            'interm_globals_decl': indent(_intermediate_globals_decl, 3),
            'interm_globals_init': indent(_intermediate_globals_init, 3),
            'interm_globals_writeback': indent(_intermediate_globals_writeback, 3),
            'buffer_decl': _buf_decl,
            'buffer_gather': _buf_gather,
            'kernel_args': _kernel_args,
            'itset_loop_body': '\n'.join([itset_loop_body(i, j, shape, offsets, is_facet=(iteration_region == ON_INTERIOR_FACETS))
                                          for i, j, shape, offsets in itspace])}
>>>>>>> c29b2e3e
<|MERGE_RESOLUTION|>--- conflicted
+++ resolved
@@ -461,41 +461,19 @@
         for i, (m, d) in enumerate(zip(self.map, self.data)):
             for k in range(d.cdim if self._flatten else 1):
                 for idx in range(m.arity):
-<<<<<<< HEAD
-                    val.append("%(name)s[%(j)d] += %(offset)s * %(dim)s;" %
-=======
                     val.append("%(name)s[%(j)d] += %(offset)d * %(dim)s;" %
->>>>>>> c29b2e3e
                                {'name': self.c_vec_name(),
                                 'j': vec_idx,
-<<<<<<< HEAD
-                                # 'offset': self.c_offset_name(i, 0),
-                                # 'dim': d.cdim})
-                                'offset': m.offset[idx],
-                                'dim': d.dataset.cdim})
-                    vec_idx += 1
-                if is_facet:
-                    for idx in range(m.arity):
-                        val.append("%(name)s[%(j)d] += %(offset)s * %(dim)s;" %
-=======
                                 'offset': m.offset[idx],
                                 'dim': d.cdim})
                     vec_idx += 1
                 if is_facet:
                     for idx in range(m.arity):
                         val.append("%(name)s[%(j)d] += %(offset)d * %(dim)s;" %
->>>>>>> c29b2e3e
                                    {'name': self.c_vec_name(),
                                     'j': vec_idx,
-<<<<<<< HEAD
-                                    # 'offset': self.c_offset_name(i, 0),
-                                    # 'dim': d.cdim})
-                                    'offset': m.offset[idx],
-                                    'dim': d.dataset.cdim})
-=======
                                     'offset': m.offset[idx],
                                     'dim': d.cdim})
->>>>>>> c29b2e3e
                         vec_idx += 1
         return '\n'.join(val)+'\n'
 
@@ -676,18 +654,10 @@
                             val.append("xtr_%(name)s[%(ind_flat)s] += %(off)d * %(dim)s;" %
                                        {'name': self.c_map_name(i, j),
                                         'off': m.offset[idx],
-<<<<<<< HEAD
-                                        'ind': idx,
-                                        'ind_flat': m.arity * k + idx,
-                                        'dim': d.cdim})
-                    else:
-                        val.append("xtr_%(name)s[%(ind)s] += %(off)s;" %
-=======
                                         'ind_flat': m.arity * k + idx,
                                         'dim': d.cdim})
                     else:
                         val.append("xtr_%(name)s[%(ind)s] += %(off)d;" %
->>>>>>> c29b2e3e
                                    {'name': self.c_map_name(i, j),
                                     'off': m.offset[idx],
                                     'ind': idx})
@@ -698,16 +668,13 @@
                                 val.append("xtr_%(name)s[%(ind_flat)s] += %(off)d * %(dim)s;" %
                                            {'name': self.c_map_name(i, j),
                                             'off': m.offset[idx],
-<<<<<<< HEAD
-                                            'ind': idx,
                                             'ind_flat': m.arity * (k + d.cdim) + idx,
                                             'dim': d.cdim})
                         else:
-                            val.append("xtr_%(name)s[%(ind)s] += %(off)s;" %
+                            val.append("xtr_%(name)s[%(ind)s] += %(off)d;" %
                                        {'name': self.c_map_name(i, j),
                                         'off': m.offset[idx],
-                                        'ind': m.arity + idx,
-                                        'ind_zero': idx})
+                                        'ind': m.arity + idx})
         return '\n'.join(val)+'\n'
 
     def c_offset_init(self):
@@ -736,17 +703,6 @@
             return "", store_array, load_array, call_args
         return ", " + ", ".join(val), store_array, load_array, call_args
 
-=======
-                                            'ind_flat': m.arity * (k + d.cdim) + idx,
-                                            'dim': d.cdim})
-                        else:
-                            val.append("xtr_%(name)s[%(ind)s] += %(off)d;" %
-                                       {'name': self.c_map_name(i, j),
-                                        'off': m.offset[idx],
-                                        'ind': m.arity + idx})
-        return '\n'.join(val)+'\n'
-
->>>>>>> c29b2e3e
     def c_buffer_decl(self, size, idx, buf_name, is_facet=False, init=True):
         buf_type = self.data.ctype
         dim = len(size)
@@ -856,8 +812,6 @@
             if blas['name'] == 'eigen':
                 externc_open = 'extern "C" {'
                 externc_close = '}'
-<<<<<<< HEAD
-
         self.timer_function = """
         #include <time.h>
         #include <sys/types.h>
@@ -872,12 +826,9 @@
           return _stamp;
         }
         """
-
-=======
         if self._kernel._cpp:
             externc_open = 'extern "C" {'
             externc_close = '}'
->>>>>>> c29b2e3e
         headers = "\n".join([compiler.get('vect_header', ""), blas_header])
         if any(arg._is_soa for arg in self._args):
             kernel_code = """
@@ -886,18 +837,9 @@
             %(timer)s
             %(header)s
             %(namespace)s
-<<<<<<< HEAD
-            %(externc_open)s
-
             %(code)s
             #undef OP2_STRIDE
             """ % {'code': kernel_code,
-                   'externc_open': externc_open,
-=======
-            %(code)s
-            #undef OP2_STRIDE
-            """ % {'code': self._kernel.code(),
->>>>>>> c29b2e3e
                    'namespace': blas_namespace,
                    'header': headers,
                    'timer': self.timer_function if configuration["hpc_profiling"] else ""}
@@ -907,16 +849,8 @@
             %(timer)s
             %(header)s
             %(namespace)s
-<<<<<<< HEAD
-            %(externc_open)s
-
             %(code)s
             """ % {'code': kernel_code,
-                   'externc_open': externc_open,
-=======
-            %(code)s
-            """ % {'code': self._kernel.code(),
->>>>>>> c29b2e3e
                    'namespace': blas_namespace,
                    'header': headers,
                    'timer': self.timer_function if configuration["hpc_profiling"] else ""}
@@ -1254,7 +1188,6 @@
             ldargs += blas['link']
             if blas['name'] == 'eigen':
                 extension = "cpp"
-<<<<<<< HEAD
 
         # If the IACA flag is on we can use it to generate
         # a version of the code with instrumentation around the kernel
@@ -1286,6 +1219,8 @@
             code_to_compile = code_to_compile.replace("IACA_END", "")
         # Generate runnable code without IACA instrumentation
         # print code_to_compile
+        if self._kernel._cpp:
+            extension = "cpp"
         self._fun, _ = compilation.load(code_to_compile,
                                         extension,
                                         self._wrapper_name,
@@ -1294,18 +1229,6 @@
                                         argtypes=self._argtypes,
                                         restype=ctypes.c_double,
                                         compiler=compiler.get('name'))
-=======
-        if self._kernel._cpp:
-            extension = "cpp"
-        self._fun = compilation.load(code_to_compile,
-                                     extension,
-                                     self._wrapper_name,
-                                     cppargs=cppargs,
-                                     ldargs=ldargs,
-                                     argtypes=self._argtypes,
-                                     restype=None,
-                                     compiler=compiler.get('name'))
->>>>>>> c29b2e3e
         # Blow away everything we don't need any more
         del self._args
         del self._kernel
@@ -1314,135 +1237,6 @@
         return self._fun
 
     def generate_code(self):
-<<<<<<< HEAD
-
-        def itspace_loop(i, d):
-            return "for (int i_%d=0; i_%d<%d; ++i_%d) {" % (i, i, d, i)
-
-        def c_const_arg(c):
-            return '%s *%s_' % (c.ctype, c.name)
-
-        def c_const_init(c):
-            d = {'name': c.name,
-                 'type': c.ctype}
-            if c.cdim == 1:
-                return '%(name)s = *%(name)s_' % d
-            tmp = '%(name)s[%%(i)s] = %(name)s_[%%(i)s]' % d
-            return ';\n'.join([tmp % {'i': i} for i in range(c.cdim)])
-
-        def extrusion_loop():
-            if self._direct:
-                return "{"
-            return "for (int j_0 = start_layer; j_0 < end_layer; ++j_0){"
-
-        _store_array = []
-        _load_array = []
-        _call_decl = ["int N = %(size)s;" % {"size": str(self._itspace.core_size)}]
-        # Start and end
-        _call_args = ["0", "N"]
-        _ssinds_arg = ""
-        _index_expr = "n"
-        is_top = (self._iteration_region == ON_TOP)
-        is_facet = (self._iteration_region == ON_INTERIOR_FACETS)
-
-        if isinstance(self._itspace._iterset, Subset):
-            _ssinds_arg = "int* ssinds,"
-            _index_expr = "ssinds[n]"
-            _store_array += ["storeArray_int(ssinds, %(size)s, "");" % {"size": self._itspace._iterset.size}]
-            _load_array += ["TODO"]
-            _call_args += ["TODO"]
-        
-        _wrapper_args = []
-        for arg in self._args:
-            wrapper_args, store_array, load_array, call_args = arg.c_wrapper_arg()
-            _wrapper_args += [wrapper_args]
-            _store_array += store_array
-            _load_array += load_array
-            _call_args += call_args
-        _wrapper_args = ', '.join(_wrapper_args)
-
-        # Pass in the is_facet flag to mark the case when it's an interior horizontal facet in
-        # an extruded mesh.
-        _wrapper_decs = ';\n'.join([arg.c_wrapper_dec() for arg in self._args])
-
-        _vec_decs = ';\n'.join([arg.c_vec_dec(is_facet=is_facet) for arg in self._args if arg._is_vec_map])
-
-        if len(Const._defs) > 0:
-            _const_args = ', '
-            _const_args += ', '.join([c_const_arg(c) for c in Const._definitions()])
-        else:
-            _const_args = ''
-        _const_inits = ';\n'.join([c_const_init(c) for c in Const._definitions()])
-
-        _intermediate_globals_decl = ';\n'.join(
-            [arg.c_intermediate_globals_decl(count)
-             for count, arg in enumerate(self._args)
-             if arg._is_global_reduction])
-        _intermediate_globals_init = ';\n'.join(
-            [arg.c_intermediate_globals_init(count)
-             for count, arg in enumerate(self._args)
-             if arg._is_global_reduction])
-        _intermediate_globals_writeback = ';\n'.join(
-            [arg.c_intermediate_globals_writeback(count)
-             for count, arg in enumerate(self._args)
-             if arg._is_global_reduction])
-
-        # _vec_inits = ';\n'.join([arg.c_vec_init(is_top, self._itspace.layers, is_facet=is_facet) for arg in self._args
-        _vec_inits = ';\n'.join([arg.c_vec_init(is_top, self._itspace.layers, is_facet=is_facet) for arg in self._args
-                                 if not arg._is_mat and arg._is_vec_map])
-
-        indent = lambda t, i: ('\n' + '  ' * i).join(t.split('\n'))
-
-        _map_decl = ""
-        _apply_offset = ""
-        _map_init = ""
-        _extr_loop = ""
-        _extr_loop_close = ""
-        _map_bcs_m = ""
-        _map_bcs_p = ""
-        _layer_arg = ""
-        if self._itspace._extruded:
-            _off_args = []
-            for arg in self._args:
-                if arg._uses_itspace or arg._is_vec_map:
-                    off_args, store_array, load_array, call_args = arg.c_offset_init()
-                    _off_args += [off_args]
-                    _store_array += store_array
-                    _load_array += load_array
-                    _call_args += call_args
-            _off_args = ''.join(_off_args)
-            _layer_arg = ", int start_layer, int end_layer"
-            _call_decl += ["int layers = %(size)s;" % {"size": str(self._itspace.layers - 1)}]
-            _call_decl += ["double* other_args = {0.0,0.0,0.0,0.0,0.0,0.0,0.0,0.0};"]
-            _call_args += ["0", "layers", "other_args"]
-            _map_decl += ';\n'.join([arg.c_map_decl(is_facet=is_facet)
-                                     for arg in self._args if arg._uses_itspace])
-            _map_init += ';\n'.join([arg.c_map_init(is_top=is_top, layers=self._itspace.layers, is_facet=is_facet)
-                                     for arg in self._args if arg._uses_itspace])
-            _map_bcs_m += ';\n'.join([arg.c_map_bcs("-") for arg in self._args if arg._is_mat])
-            _map_bcs_p += ';\n'.join([arg.c_map_bcs("+") for arg in self._args if arg._is_mat])
-            _apply_offset += ';\n'.join([arg.c_add_offset_map(is_facet=is_facet)
-                                         for arg in self._args if arg._uses_itspace])
-            _apply_offset += ';\n'.join([arg.c_add_offset(is_facet=is_facet)
-                                         for arg in self._args if arg._is_vec_map])
-            _extr_loop = '\n' + extrusion_loop()
-            _extr_loop_close = '}\n'
-        else:
-            _off_args = ""
-
-        _store_array = ";\n".join(_store_array) + ";\n"
-        _load_array = ";\n".join(_load_array) + ";\n"
-
-        # Build kernel invocation. Let X be a parameter of the kernel representing a
-        # tensor accessed in an iteration space. Let BUFFER be an array of the same
-        # size as X.  BUFFER is declared and intialized in the wrapper function.
-        # In particular, if:
-        # - X is written or incremented, then BUFFER is initialized to 0
-        # - X is read, then BUFFER gathers data expected by X
-        _buf_name, _buf_decl, _buf_gather, _tmp_decl, _tmp_name = {}, {}, {}, {}, {}
-        for count, arg in enumerate(self._args):
-            if not arg._uses_itspace:
-=======
         snippets = wrapper_snippets(self._itspace, self._args,
                                     kernel_name=self._kernel._name,
                                     user_code=self._kernel._user_code,
@@ -1498,6 +1292,11 @@
             return "{"
         return "for (int j_0 = start_layer; j_0 < end_layer; ++j_0){"
 
+    _store_array = []
+    _load_array = []
+    _call_decl = ["int N = %(size)s;" % {"size": str(self._itspace.core_size)}]
+    # Start and end
+    _call_args = ["0", "N"]
     _ssinds_arg = ""
     _index_expr = "n"
     is_top = (iteration_region == ON_TOP)
@@ -1506,9 +1305,19 @@
     if isinstance(itspace._iterset, Subset):
         _ssinds_arg = "int* ssinds,"
         _index_expr = "ssinds[n]"
-
-    _wrapper_args = ', '.join([arg.c_wrapper_arg() for arg in args])
-
+        _store_array += ["storeArray_int(ssinds, %(size)s, "");" % {"size": self._itspace._iterset.size}]
+        _load_array += ["TODO"]
+        _call_args += ["TODO"]
+
+    _wrapper_args = []
+    for arg in self._args:
+        wrapper_args, store_array, load_array, call_args = arg.c_wrapper_arg()
+        _wrapper_args += [wrapper_args]
+        _store_array += store_array
+        _load_array += load_array
+        _call_args += call_args
+    _wrapper_args = ', '.join(_wrapper_args)
+    
     # Pass in the is_facet flag to mark the case when it's an interior horizontal facet in
     # an extruded mesh.
     _wrapper_decs = ';\n'.join([arg.c_wrapper_dec() for arg in args])
@@ -1537,7 +1346,9 @@
 
     _vec_inits = ';\n'.join([arg.c_vec_init(is_top, is_facet=is_facet) for arg in args
                              if not arg._is_mat and arg._is_vec_map])
-
+    #_vec_inits = ';\n'.join([arg.c_vec_init(is_top, is_facet=is_facet) for arg in self._args
+    #                         if not arg._is_mat and arg._is_vec_map])
+    
     indent = lambda t, i: ('\n' + '  ' * i).join(t.split('\n'))
 
     _map_decl = ""
@@ -1548,8 +1359,21 @@
     _map_bcs_m = ""
     _map_bcs_p = ""
     _layer_arg = ""
+    _off_args = ""
     if itspace._extruded:
+        _off_args = []
+        for arg in self._args:
+            if arg._uses_itspace or arg._is_vec_map:
+                off_args, store_array, load_array, call_args = arg.c_offset_init()
+                _off_args += [off_args]
+                _store_array += store_array
+                _load_array += load_array
+                _call_args += call_args
+        _off_args = ''.join(_off_args)
         _layer_arg = ", int start_layer, int end_layer, int top_layer"
+        _call_decl += ["int layers = %(size)s;" % {"size": str(self._itspace.layers - 1)}]
+        _call_decl += ["double* other_args = {0.0,0.0,0.0,0.0,0.0,0.0,0.0,0.0};"]
+        _call_args += ["0", "layers", "other_args"]
         _map_decl += ';\n'.join([arg.c_map_decl(is_facet=is_facet)
                                  for arg in args if arg._uses_itspace])
         _map_init += ';\n'.join([arg.c_map_init(is_top=is_top, is_facet=is_facet)
@@ -1563,6 +1387,8 @@
         _extr_loop = '\n' + extrusion_loop()
         _extr_loop_close = '}\n'
 
+    _store_array = ";\n".join(_store_array) + ";\n"
+    _load_array = ";\n".join(_load_array) + ";\n"
     # Build kernel invocation. Let X be a parameter of the kernel representing a
     # tensor accessed in an iteration space. Let BUFFER be an array of the same
     # size as X.  BUFFER is declared and intialized in the wrapper function.
@@ -1611,7 +1437,6 @@
         _buf_decl_scatter, _buf_scatter = {}, {}
         for count, arg in enumerate(args):
             if not (arg._uses_itspace and arg.access in [WRITE, INC]):
->>>>>>> c29b2e3e
                 continue
             if arg._is_mat and arg._is_mixed:
                 raise NotImplementedError
@@ -1648,70 +1473,6 @@
     %(addtos)s;
 """
 
-<<<<<<< HEAD
-            return template % {
-                'ind': '  ' * nloops,
-                'itspace_loops': indent(_itspace_loops, 2),
-                'buffer_scatter': _buf_scatter,
-                'itspace_loop_close': indent(_itspace_loop_close, 2),
-                'addtos_extruded': indent(_addtos_extruded, 2 + nloops),
-                'apply_offset': indent(_apply_offset, 3),
-                'extr_loop_close': indent(_extr_loop_close, 2),
-                'addtos': indent(_addtos, 2),
-            }
-
-        region_name = configuration['region_name'] if configuration['region_name'] is not "default" else self._kernel.name
-        if configuration['likwid'] and configuration["likwid_inner"] and configuration["likwid_outer"]:
-            raise RuntimeError("Not allowed to set both likwid_inner and likwid_outer config flags!")
-        return {'kernel_name': self._kernel.name,
-                'wrapper_name': self._wrapper_name,
-                'ssinds_arg': _ssinds_arg,
-                'index_expr': _index_expr,
-                'wrapper_args': _wrapper_args,
-                'user_code': self._kernel._user_code,
-                'wrapper_decs': indent(_wrapper_decs, 1),
-                'const_args': _const_args,
-                'const_inits': indent(_const_inits, 1),
-                'vec_inits': indent(_vec_inits, 2),
-                'off_args': _off_args,
-                'layer_arg': _layer_arg,
-                'map_decl': indent(_map_decl, 2),
-                'vec_decs': indent(_vec_decs, 2),
-                'map_init': indent(_map_init, 5),
-                'apply_offset': indent(_apply_offset, 3),
-                'extr_loop': indent(_extr_loop, 5),
-                'map_bcs_m': indent(_map_bcs_m, 5),
-                'map_bcs_p': indent(_map_bcs_p, 5),
-                'extr_loop_close': indent(_extr_loop_close, 2),
-                'interm_globals_decl': indent(_intermediate_globals_decl, 3),
-                'interm_globals_init': indent(_intermediate_globals_init, 3),
-                'interm_globals_writeback': indent(_intermediate_globals_writeback, 3),
-                'buffer_decl': _buf_decl,
-                'buffer_gather': _buf_gather,
-                'kernel_args': _kernel_args,
-                "region_name": configuration['region_name'] if configuration['region_name'] is not "default" else self._kernel.name,
-                'timer_start': "",
-                'timer_end': "",
-                'timer_declare': "",
-                'other_args': "",
-                'papi_decl': "",
-                'papi_init': "",
-                'papi_start': "",
-                'papi_end': "",
-                'papi_print': "",
-                'iaca_start': "",
-                'iaca_end': "",
-                'times_loop_start': "",
-                'times_loop_end': "",
-                'parallel_pragma_one': "",
-                'parallel_pragma_two': "",
-                'parallel_pragma_three': "",
-                'offload_one': "",
-                'print_contrib': "",
-                'store_array': _store_array,
-                'itset_loop_body': '\n'.join([itset_loop_body(i, j, shape, offsets, is_facet=(self._iteration_region == ON_INTERIOR_FACETS))
-                                              for i, j, shape, offsets in self._itspace])}
-=======
         return template % {
             'ind': '  ' * nloops,
             'itspace_loops': indent(_itspace_loops, 2),
@@ -1723,6 +1484,9 @@
             'addtos': indent(_addtos, 2),
         }
 
+    region_name = configuration['region_name'] if configuration['region_name'] is not "default" else self._kernel.name
+    if configuration['likwid'] and configuration["likwid_inner"] and configuration["likwid_outer"]:
+        raise RuntimeError("Not allowed to set both likwid_inner and likwid_outer config flags!")
     return {'kernel_name': kernel_name,
             'wrapper_name': wrapper_name,
             'ssinds_arg': _ssinds_arg,
@@ -1748,6 +1512,25 @@
             'buffer_decl': _buf_decl,
             'buffer_gather': _buf_gather,
             'kernel_args': _kernel_args,
+            'region_name': configuration['region_name'] if configuration['region_name'] is not "default" else self._kernel.name,
+            'timer_start': "",
+            'timer_end': "",
+            'timer_declare': "",
+            'other_args': "",
+            'papi_decl': "",
+            'papi_init': "",
+            'papi_start': "",
+            'papi_end': "",
+            'papi_print': "",
+            'iaca_start': "",
+            'iaca_end': "",
+            'times_loop_start': "",
+            'times_loop_end': "",
+            'parallel_pragma_one': "",
+            'parallel_pragma_two': "",
+            'parallel_pragma_three': "",
+            'offload_one': "",
+            'print_contrib': "",
+            'store_array': _store_array,
             'itset_loop_body': '\n'.join([itset_loop_body(i, j, shape, offsets, is_facet=(iteration_region == ON_INTERIOR_FACETS))
-                                          for i, j, shape, offsets in itspace])}
->>>>>>> c29b2e3e
+                                          for i, j, shape, offsets in itspace])}