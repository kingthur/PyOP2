--- conflicted
+++ resolved
@@ -34,14 +34,9 @@
 """Base classes extending those from the :mod:`base` module with functionality
 common to backends executing on the host."""
 
-<<<<<<< HEAD
 from __future__ import absolute_import, print_function, division
-=======
-from textwrap import dedent
-from copy import deepcopy as dcopy
+
 from collections import OrderedDict
->>>>>>> 33d4479b
-
 from copy import deepcopy
 from textwrap import dedent
 
@@ -62,10 +57,6 @@
     def _ast_to_c(self, ast, opts={}):
         """Transform an Abstract Syntax Tree representing the kernel into a
         string of code (C syntax) suitable to CPU execution."""
-<<<<<<< HEAD
-        self._original_ast = deepcopy(ast)
-=======
->>>>>>> 33d4479b
         ast_handler = ASTKernel(ast, self._include_dirs)
         ast_handler.plan_cpu(self._opts)
         return ast_handler.gencode()
@@ -1025,13 +1016,8 @@
                 _scatter_stmts = arg.c_buffer_scatter_vec(count, i, j, offsets, _buf_name[arg])
                 _buf_offset, _buf_offset_decl = '', ''
             elif arg._is_dat:
-<<<<<<< HEAD
-                dim, shape = arg.data.split[i].cdim, shape[0]
-                loop_size = shape*mult//dim
-=======
                 dim = arg.data.split[i].cdim
-                loop_size = shape[0]*mult/dim
->>>>>>> 33d4479b
+                loop_size = shape[0]*mult//dim
                 _itspace_loops, _itspace_loop_close = itspace_loop(0, loop_size), '}'
                 _buf_offset_name = 'offset_%d[%s]' % (count, '%s')
                 _buf_offset_decl = 'int %s' % _buf_offset_name % loop_size
